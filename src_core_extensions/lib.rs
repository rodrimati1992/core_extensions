--- conflicted
+++ resolved
@@ -28,11 +28,7 @@
 //!
 //! `"typenum"`: Enables trait impls for typenum types.Disabled by default.
 //!
-<<<<<<< HEAD
 //! "collections":Enables trait impls for the collection traits in the collections module.
-=======
-//! `"colltraits"`: Enables trait impls for the collection traits in the collection_traits module.
->>>>>>> 86c95d3c
 //!
 //! `"const_generics"`:
 //! Enables impls of traits for all array lengths, 
@@ -200,18 +196,10 @@
 #[cfg(test)]
 extern crate rand;
 
-<<<<<<< HEAD
-#[cfg(test)]
-#[macro_use]
-extern crate rand_derive;
-
-mod bool_extensions;
-=======
 #[macro_use]
 mod internal_macros;
 
 pub mod bool_extensions;
->>>>>>> 86c95d3c
 pub mod callable;
 
 #[cfg(feature = "collections")]
@@ -226,12 +214,6 @@
 pub mod macros;
 
 pub mod marker_traits;
-<<<<<<< HEAD
-=======
-pub mod maybe_unsafe;
-
-#[cfg(any(enable_duration, feature = "std"))]
->>>>>>> 86c95d3c
 pub mod measure_time;
 
 pub mod option_result_ext;
