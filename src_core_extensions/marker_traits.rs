//! Contains marker traits representing a variety of guarantees provided by the implementors.
//!
//!
//!

use std_::marker::PhantomData;

<<<<<<< HEAD
=======
#[cfg(rust_1_22)]
>>>>>>> 86c95d3c
use std_::mem::ManuallyDrop;

#[allow(dead_code)]
union __Uninit<T: Copy> {
    uninit: (),
    value: T,
}

/**
Represents a zero-sized marker type .

Types implementing this trait are zero-sized and can safely be stored in any
`#[repr(C)]` type without changing their layout.

# Features

Enabling the "const_generics" feature allows arrays of all lengths to implement this trait,
otherwise it's only implemented for arrays up to 32 elements long.

# Safety

Implementors of this trait must ensure:

-that the type is zero-sized,

-that it has an alignment of 1.

-that the type is trivially constructible,eg:by implementing ::std::default::Default.

The easiest way to enforce the requirements of being zero-sized and
having an alignment of 1 is to have structs composed entirely of MarkerType fields (ie:CovariantPhantom , PhantomData , ()  ).

*/
pub unsafe trait MarkerType: Copy + Sized {
    /// The value of Self.
    #[allow(const_err)]
    const MTVAL: Self = {
        // this is safe since implementing MarkerType guarantees that
        // this type is a Zero Sized Type ,which can't be uninitialized.
        unsafe { (__Uninit::<Self> { uninit: () }).value }
    };

    #[inline(always)]
    #[allow(const_err)]
    /// Constructs a reference to Self,
    /// this is possible because all references to zero sized types are valid.
    fn markertype_ref<'a>() -> &'a Self
    where
        Self: 'a,
    {
        unsafe {
            const SOME_ADDRESS: usize = 1_000_000;
            // this is safe since implementing MarkerType guarantees that
            // this type is a 1-aligned Zero Sized Type ,in which all pointers are valid.
            &*(SOME_ADDRESS as *const Self)
        }
    }

    /// Constructs Self,this is possible because Self implements MarkerType.
    #[inline(always)]
    fn markertype_val() -> Self {
        Self::MTVAL
    }
}

unsafe impl<T: ?Sized> MarkerType for PhantomData<T> {}

<<<<<<< HEAD
=======
#[cfg(rust_1_22)]
>>>>>>> 86c95d3c
unsafe impl<T> MarkerType for ManuallyDrop<T> 
where
    T: MarkerType
{}

unsafe impl MarkerType for () {}

////////////////////////////////

#[cfg(feature = "const_generics")]
macro_rules! impl_zero_sized_array {
    ()=>{
        /// When the "const_params" feature is disabled,
        /// the MarkerType trait is implemented for arrays up to 32 elements long.
        #[cfg_attr(feature = "docsrs", doc(cfg(feature = "const_params")))]
        unsafe impl<T, const N: usize> MarkerType for [T; N]
        where T: MarkerType
        {}
    }
}

#[cfg(feature = "const_generics")]
impl_zero_sized_array!{}

///////////////////////////////////

#[cfg(not(feature = "const_generics"))]
macro_rules! impl_zero_sized_array {
    ($($size:expr),*)=>{
        $(
            unsafe impl<T> MarkerType for [T;$size]
            where T:MarkerType
            {}
        )*
    }
}

#[cfg(not(feature = "const_generics"))]
impl_zero_sized_array! {
    00,01,02,03,04,05,06,07,08,09,
    10,11,12,13,14,15,16,17,18,19,
    20,21,22,23,24,25,26,27,28,29,
    30,31,32
}

////////////////////////////////

macro_rules! impl_zero_sized_tuple {
    ($($ty:ident),+) => (
        unsafe impl<$($ty),*> MarkerType for ($($ty,)*)
        where $($ty:MarkerType,)*
        {}
    )
}

impl_zero_sized_tuple! {A}
impl_zero_sized_tuple! {A,B}
impl_zero_sized_tuple! {A,B,C}
impl_zero_sized_tuple! {A,B,C,D}
impl_zero_sized_tuple! {A,B,C,D,E}
impl_zero_sized_tuple! {A,B,C,D,E,F}
impl_zero_sized_tuple! {A,B,C,D,E,F,G}
impl_zero_sized_tuple! {A,B,C,D,E,F,G,H}
impl_zero_sized_tuple! {A,B,C,D,E,F,G,H,I}
impl_zero_sized_tuple! {A,B,C,D,E,F,G,H,I,J}
impl_zero_sized_tuple! {A,B,C,D,E,F,G,H,I,J,K}
impl_zero_sized_tuple! {A,B,C,D,E,F,G,H,I,J,K,L}
impl_zero_sized_tuple! {A,B,C,D,E,F,G,H,I,J,K,L,M}
impl_zero_sized_tuple! {A,B,C,D,E,F,G,H,I,J,K,L,M,N}
impl_zero_sized_tuple! {A,B,C,D,E,F,G,H,I,J,K,L,M,N,O}
impl_zero_sized_tuple! {A,B,C,D,E,F,G,H,I,J,K,L,M,N,O,P}

#[cfg(feature = "typenum")]
mod typenum {
    use super::MarkerType;

    use typenum::marker_traits::{Bit, NonZero, Unsigned};
    use typenum::{NInt, PInt, UInt, UTerm, Z0};

    unsafe impl<U: Unsigned + Default + NonZero + Copy> MarkerType for PInt<U> {}
    unsafe impl<U: Unsigned + Default + NonZero + Copy> MarkerType for NInt<U> {}
    unsafe impl MarkerType for Z0 {}
    unsafe impl<U: Unsigned + Default + Copy, B: Bit + Copy + Default> MarkerType for UInt<U, B> {}
    unsafe impl MarkerType for UTerm {}
}

#[cfg(test)]
mod tests {
    use std_::marker::PhantomData;
    use std_::mem::{ManuallyDrop, align_of, size_of};
    macro_rules! assert_size_align {
        ($ty:ty) => {
            assert_eq!(size_of::<$ty>(), 0);
            assert_eq!(align_of::<$ty>(), 1);

            assert_eq!(size_of::<ManuallyDrop<$ty>>(), 0);
            assert_eq!(align_of::<ManuallyDrop<$ty>>(), 1);
        };
    }
    
    type PD = PhantomData<u64>;

    #[test]
<<<<<<< HEAD
=======
    #[cfg(rust_1_22)]
>>>>>>> 86c95d3c
    fn test_manuallydrop(){
        assert_size_align!(ManuallyDrop<PD>);
        assert_size_align!(ManuallyDrop<(PD,PD)>);
    }

    #[test]
    fn test_alignment_size() {

        assert_size_align!(());
        assert_size_align!(PhantomData<()>);
        assert_size_align!(PhantomData<u64>);
        assert_size_align!((PD,));
        assert_size_align!((PD, PD,));
        assert_size_align!((PD, PD, PD,));
        assert_size_align!((PD, PD, PD, PD,));
        assert_size_align!((PD, PD, PD, PD, PD,));
        assert_size_align!((PD, PD, PD, PD, PD, PD,));
        assert_size_align!((PD, PD, PD, PD, PD, PD, PD,));
        assert_size_align!((PD, PD, PD, PD, PD, PD, PD, PD,));
        assert_size_align!((PD, PD, PD, PD, PD, PD, PD, PD, PD,));
        assert_size_align!((PD, PD, PD, PD, PD, PD, PD, PD, PD, PD,));
        assert_size_align!((PD, PD, PD, PD, PD, PD, PD, PD, PD, PD, PD,));
        assert_size_align!((PD, PD, PD, PD, PD, PD, PD, PD, PD, PD, PD, PD,));
        assert_size_align!((PD, PD, PD, PD, PD, PD, PD, PD, PD, PD, PD, PD, PD,));
        assert_size_align!((PD, PD, PD, PD, PD, PD, PD, PD, PD, PD, PD, PD, PD, PD,));
        assert_size_align!((PD, PD, PD, PD, PD, PD, PD, PD, PD, PD, PD, PD, PD, PD, PD,));
        assert_size_align!((PD, PD, PD, PD, PD, PD, PD, PD, PD, PD, PD, PD, PD, PD, PD, PD,));
        assert_size_align!((PD, PD, PD, PD, PD, PD, PD, PD, PD, PD, PD, PD, PD, PD, PD, PD, PD,));
        assert_size_align!((
            PD, PD, PD, PD, PD, PD, PD, PD, PD, PD, PD, PD, PD, PD, PD, PD, PD, PD,
        ));
        assert_size_align!((
            PD, PD, PD, PD, PD, PD, PD, PD, PD, PD, PD, PD, PD, PD, PD, PD, PD, PD, PD,
        ));
        assert_size_align!((
            PD, PD, PD, PD, PD, PD, PD, PD, PD, PD, PD, PD, PD, PD, PD, PD, PD, PD, PD, PD,
        ));
        assert_size_align!((
            PD, PD, PD, PD, PD, PD, PD, PD, PD, PD, PD, PD, PD, PD, PD, PD, PD, PD, PD, PD, PD,
        ));
        assert_size_align!((
            PD, PD, PD, PD, PD, PD, PD, PD, PD, PD, PD, PD, PD, PD, PD, PD, PD, PD, PD, PD, PD, PD,
        ));
        assert_size_align!((
            PD, PD, PD, PD, PD, PD, PD, PD, PD, PD, PD, PD, PD, PD, PD, PD, PD, PD, PD, PD, PD, PD,
            PD,
        ));
        assert_size_align!((
            PD, PD, PD, PD, PD, PD, PD, PD, PD, PD, PD, PD, PD, PD, PD, PD, PD, PD, PD, PD, PD, PD,
            PD, PD,
        ));

        assert_size_align!([PD; 0]);
        assert_size_align!([PD; 1]);
        assert_size_align!([PD; 2]);
        assert_size_align!([PD; 3]);
        assert_size_align!([PD; 4]);
        assert_size_align!([PD; 5]);
        assert_size_align!([PD; 6]);
        assert_size_align!([PD; 7]);
        assert_size_align!([PD; 8]);
        assert_size_align!([PD; 9]);
        assert_size_align!([PD; 10]);
        assert_size_align!([PD; 11]);
        assert_size_align!([PD; 12]);
        assert_size_align!([PD; 13]);
        assert_size_align!([PD; 14]);
        assert_size_align!([PD; 15]);
        assert_size_align!([PD; 16]);
        assert_size_align!([PD; 17]);
        assert_size_align!([PD; 18]);
        assert_size_align!([PD; 19]);
        assert_size_align!([PD; 20]);
        assert_size_align!([PD; 21]);
        assert_size_align!([PD; 22]);
        assert_size_align!([PD; 23]);
        assert_size_align!([PD; 24]);
        assert_size_align!([PD; 25]);
        assert_size_align!([PD; 26]);
        assert_size_align!([PD; 27]);
        assert_size_align!([PD; 28]);
        assert_size_align!([PD; 29]);
        assert_size_align!([PD; 30]);
        assert_size_align!([PD; 31]);
        assert_size_align!([PD; 32]);

        #[cfg(feature = "const_generics")]
        assert_size_align!([PD; 63]);
    }
}

////////////////////////////////////////////////////////////////////////////////////////////////

////////////////////////////////////////////////////////////////////////////////////////////////<|MERGE_RESOLUTION|>--- conflicted
+++ resolved
@@ -5,10 +5,6 @@
 
 use std_::marker::PhantomData;
 
-<<<<<<< HEAD
-=======
-#[cfg(rust_1_22)]
->>>>>>> 86c95d3c
 use std_::mem::ManuallyDrop;
 
 #[allow(dead_code)]
@@ -76,10 +72,6 @@
 
 unsafe impl<T: ?Sized> MarkerType for PhantomData<T> {}
 
-<<<<<<< HEAD
-=======
-#[cfg(rust_1_22)]
->>>>>>> 86c95d3c
 unsafe impl<T> MarkerType for ManuallyDrop<T> 
 where
     T: MarkerType
@@ -183,10 +175,6 @@
     type PD = PhantomData<u64>;
 
     #[test]
-<<<<<<< HEAD
-=======
-    #[cfg(rust_1_22)]
->>>>>>> 86c95d3c
     fn test_manuallydrop(){
         assert_size_align!(ManuallyDrop<PD>);
         assert_size_align!(ManuallyDrop<(PD,PD)>);
